--- conflicted
+++ resolved
@@ -22,16 +22,10 @@
 import org.reactivestreams.Subscription;
 import org.redisson.api.RFuture;
 
-<<<<<<< HEAD
+import io.netty.util.concurrent.Future;
+import io.netty.util.concurrent.FutureListener;
 import reactor.core.publisher.BaseSubscriber;
 import reactor.core.publisher.Mono;
-=======
-import io.netty.util.concurrent.Future;
-import io.netty.util.concurrent.FutureListener;
-import reactor.rx.Promise;
-import reactor.rx.Promises;
-import reactor.rx.action.support.DefaultSubscriber;
->>>>>>> 7d934dc1
 
 /**
  * 
@@ -41,24 +35,11 @@
  */
 public abstract class PublisherAdder<V> {
 
-<<<<<<< HEAD
-    public abstract Publisher<Integer> add(Object o);
+    public abstract RFuture<Boolean> add(Object o);
 
-    public Integer sum(Integer first, Integer second) {
-        return first + second;
-    }
-
-    public Publisher<Integer> addAll(Publisher<? extends V> c) {
-        CompletableFuture<Integer> promise = new CompletableFuture<>();
+    public Publisher<Boolean> addAll(Publisher<? extends V> c) {
+        CompletableFuture<Boolean> promise = new CompletableFuture<>();
         c.subscribe(new BaseSubscriber<V>() {
-=======
-    public abstract RFuture<Boolean> add(Object o);
-    
-    public Publisher<Boolean> addAll(Publisher<? extends V> c) {
-        final Promise<Boolean> promise = Promises.prepare();
-
-        c.subscribe(new DefaultSubscriber<V>() {
->>>>>>> 7d934dc1
 
             volatile boolean completed;
             AtomicLong values = new AtomicLong();
@@ -74,35 +55,17 @@
             @Override
             protected void hookOnNext(V o) {
                 values.getAndIncrement();
-<<<<<<< HEAD
-                add(o).subscribe(new BaseSubscriber<Integer>() {
-
-                    @Override
-                    protected void hookOnSubscribe(Subscription s) {
-                        s.request(1);
-                    }
-
-                    @Override
-                    protected void hookOnError(Throwable t) {
-                        promise.completeExceptionally(t);
-                    }
-
-                    @Override
-                    protected void hookOnNext(Integer o) {
-                        lastSize = sum(lastSize, o);
-=======
                 add(o).addListener(new FutureListener<Boolean>() {
                     @Override
                     public void operationComplete(Future<Boolean> future) throws Exception {
                         if (!future.isSuccess()) {
-                            promise.onError(future.cause());
+                            promise.completeExceptionally(future.cause());
                             return;
                         }
                         
                         if (future.getNow()) {
                             lastSize = true;
                         }
->>>>>>> 7d934dc1
                         s.request(1);
                         if (values.decrementAndGet() == 0 && completed) {
                             promise.complete(lastSize);
