/**
 * Copyright (c) 2013-2022 Nikita Koksharov
 * <p>
 * Licensed under the Apache License, Version 2.0 (the "License");
 * you may not use this file except in compliance with the License.
 * You may obtain a copy of the License at
 * <p>
 * http://www.apache.org/licenses/LICENSE-2.0
 * <p>
 * Unless required by applicable law or agreed to in writing, software
 * distributed under the License is distributed on an "AS IS" BASIS,
 * WITHOUT WARRANTIES OR CONDITIONS OF ANY KIND, either express or implied.
 * See the License for the specific language governing permissions and
 * limitations under the License.
 */
package org.redisson;

import io.netty.util.Timeout;
import io.netty.util.TimerTask;
import org.redisson.api.RFuture;
import org.redisson.api.RLock;
import org.redisson.client.RedisException;
import org.redisson.client.codec.Codec;
import org.redisson.client.codec.LongCodec;
import org.redisson.client.protocol.RedisCommand;
import org.redisson.client.protocol.RedisCommands;
import org.redisson.client.protocol.convertor.IntegerReplayConvertor;
import org.redisson.client.protocol.decoder.MapValueDecoder;
import org.redisson.command.CommandAsyncExecutor;
import org.redisson.misc.CompletableFutureWrapper;
import org.slf4j.Logger;
import org.slf4j.LoggerFactory;

import java.util.*;
import java.util.concurrent.*;
import java.util.concurrent.locks.Condition;

/**
 * Base class for implementing distributed locks
 * 用于实现分布式锁的基类
 *
 * @author Danila Varatyntsev
 * @author Nikita Koksharov
 */
public abstract class RedissonBaseLock extends RedissonExpirable implements RLock {

    /*用于存储锁的过期时间和线程 ID。具体来说，它维护了一个 Map，将线程 ID 映射到一个计数器，以便在锁被释放时正确地处理多个线程持有锁的情况。*/
    public static class ExpirationEntry {

        private final Map<Long, Integer> threadIds = new LinkedHashMap<>();
        private volatile Timeout timeout;

        public ExpirationEntry() {
            super();
        }

        /*提供了一些同步方法来添加、删除和获取线程 ID，以及设置和获取超时时间。*/
        public synchronized void addThreadId(long threadId) {
            // 使用 compute 方法将线程 ID 添加到 threadIds Map 中，并将计数器加 1。如果计数器为 null，则将其设置为 0。最后，返回计数器的值。
            threadIds.compute(threadId, (t, counter) -> {
                counter = Optional.ofNullable(counter).orElse(0);
                counter++;
                return counter;
            });
        }

        public synchronized boolean hasNoThreads() {
            return threadIds.isEmpty();
        }

        public synchronized Long getFirstThreadId() {
            if (threadIds.isEmpty()) {
                return null;
            }
            return threadIds.keySet().iterator().next();
        }

        public synchronized void removeThreadId(long threadId) {
            /*threadIds.merge(threadId, -1, (oldValue, value) -> {
                // oldValue 是线程 ID 对应的计数器的原值，value 是 -1。
                int counter = oldValue + value;
                return counter <= 0 ? null : counter;
            });*/

            threadIds.compute(threadId, (t, counter) -> {
                // 如果计数器为 null，则返回 null。再删
                if (counter == null) {
                    return null;
                }
                // 如果计数器大于 1，则将其减 1。否则，从 threadIds Map 中删除该线程 ID。
                counter--;
                if (counter == 0) {
                    return null;
                }
                // 返回计数器的值。
                return counter;
            });
        }

        public void setTimeout(Timeout timeout) {
            this.timeout = timeout;
        }

        public Timeout getTimeout() {
            return timeout;
        }

    }

    private static final Logger log = LoggerFactory.getLogger(RedissonBaseLock.class);

    private static final ConcurrentMap<String, ExpirationEntry> EXPIRATION_RENEWAL_MAP = new ConcurrentHashMap<>();
    protected long internalLockLeaseTime;

    final String id;
    final String entryName;

    public RedissonBaseLock(CommandAsyncExecutor commandExecutor, String name) {
        super(commandExecutor, name);
        this.id = getServiceManager().getId();
        this.internalLockLeaseTime = getServiceManager().getCfg().getLockWatchdogTimeout();
        this.entryName = id + ":" + name;
    }

    /**
     * Returns entry name
     */
    protected String getEntryName() {
        return entryName;
    }

    /**
     * Returns lock name
     */
    protected String getLockName(long threadId) {
        return id + ":" + threadId;
    }

    private void renewExpiration() {
        ExpirationEntry ee = EXPIRATION_RENEWAL_MAP.get(getEntryName());
        if (ee == null) {
            return;
        }
<<<<<<< HEAD

        Timeout task = commandExecutor.getServiceManager().newTimeout(new TimerTask() {
=======
        
        Timeout task = getServiceManager().newTimeout(new TimerTask() {
>>>>>>> ebaf2f1d
            @Override
            public void run(Timeout timeout) throws Exception {
                ExpirationEntry ent = EXPIRATION_RENEWAL_MAP.get(getEntryName());
                if (ent == null) {
                    return;
                }
                Long threadId = ent.getFirstThreadId();
                if (threadId == null) {
                    return;
                }

                CompletionStage<Boolean> future = renewExpirationAsync(threadId);
                future.whenComplete((res, e) -> {
                    if (e != null) {
                        log.error("Can't update lock {} expiration", getRawName(), e);
                        EXPIRATION_RENEWAL_MAP.remove(getEntryName());
                        return;
                    }

                    if (res) {
                        // reschedule itself
                        renewExpiration();
                    } else {
                        cancelExpirationRenewal(null);
                    }
                });
            }
        }, internalLockLeaseTime / 3, TimeUnit.MILLISECONDS);

        ee.setTimeout(task);
    }

    protected void scheduleExpirationRenewal(long threadId) {
        ExpirationEntry entry = new ExpirationEntry();
        ExpirationEntry oldEntry = EXPIRATION_RENEWAL_MAP.putIfAbsent(getEntryName(), entry);
        if (oldEntry != null) {
            oldEntry.addThreadId(threadId);
        } else {
            entry.addThreadId(threadId);
            try {
                renewExpiration();
            } finally {
                if (Thread.currentThread().isInterrupted()) {
                    cancelExpirationRenewal(threadId);
                }
            }
        }
    }

    protected CompletionStage<Boolean> renewExpirationAsync(long threadId) {
        return evalWriteAsync(getRawName(), LongCodec.INSTANCE, RedisCommands.EVAL_BOOLEAN,
                "if (redis.call('hexists', KEYS[1], ARGV[2]) == 1) then " +
                        "redis.call('pexpire', KEYS[1], ARGV[1]); " +
                        "return 1; " +
                        "end; " +
                        "return 0;",
                Collections.singletonList(getRawName()),
                internalLockLeaseTime, getLockName(threadId));
    }

    protected void cancelExpirationRenewal(Long threadId) {
        ExpirationEntry task = EXPIRATION_RENEWAL_MAP.get(getEntryName());
        if (task == null) {
            return;
        }

        if (threadId != null) {
            task.removeThreadId(threadId);
        }

        if (threadId == null || task.hasNoThreads()) {
            Timeout timeout = task.getTimeout();
            if (timeout != null) {
                timeout.cancel();
            }
            EXPIRATION_RENEWAL_MAP.remove(getEntryName());
        }
    }

<<<<<<< HEAD
    /**
     * 异步执行写操作，支持批量操作
     *
     * @param key             键
     * @param codec           编解码器
     * @param evalCommandType Redis命令类型
     * @param script          脚本
     * @param keys            键列表
     * @param params          参数列表
     * @param <T>             返回值类型
     * @return 返回一个RFuture对象，表示异步执行结果
     */
    protected <T> RFuture<T> evalWriteAsync(String key, Codec codec, RedisCommand<T> evalCommandType, String script, List<Object> keys, Object... params) {
        // 获取复制信息
        CompletionStage<Map<String, String>> replicationFuture = CompletableFuture.completedFuture(Collections.emptyMap());
        if (!(commandExecutor instanceof CommandBatchService)
                && !commandExecutor.getServiceManager().getConfig().checkSkipSlavesInit()) {
            replicationFuture = commandExecutor.writeAsync(getRawName(), RedisCommands.INFO_REPLICATION);
        }
        // 处理复制信息
        CompletionStage<T> resFuture = replicationFuture.thenCompose(r -> {
            int availableSlaves = Integer.parseInt(r.getOrDefault("connected_slaves", "0"));
            // 创建批量操作服务
            CommandBatchService executorService = createCommandBatchService(availableSlaves);
            // 执行写操作
            RFuture<T> result = executorService.evalWriteAsync(key, codec, evalCommandType, script, keys, params);
            if (commandExecutor instanceof CommandBatchService) {
                return result;
            }
            // 执行批量操作
            RFuture<BatchResult<?>> future = executorService.executeAsync();
            // 处理批量操作结果
            CompletionStage<T> f = future.handle((res, ex) -> {
                if (ex != null) {
                    throw new CompletionException(ex);
                }
                if (commandExecutor.getServiceManager().getCfg().isCheckLockSyncedSlaves()
                        && res.getSyncedSlaves() == 0 && availableSlaves > 0) {
                    throw new CompletionException(
                            new IllegalStateException("None of slaves were synced"));
                }

                return commandExecutor.getNow(result.toCompletableFuture());
            });
            return f;
        });
        return new CompletableFutureWrapper<>(resFuture);
    }

    private CommandBatchService createCommandBatchService(int availableSlaves) {
        if (commandExecutor instanceof CommandBatchService) {
            return (CommandBatchService) commandExecutor;
        }

        BatchOptions options = BatchOptions.defaults()
                .syncSlaves(availableSlaves, 1, TimeUnit.SECONDS);

        return new CommandBatchService(commandExecutor, options);
=======
    protected final <T> RFuture<T> evalWriteAsync(String key, Codec codec, RedisCommand<T> evalCommandType, String script, List<Object> keys, Object... params) {
        return commandExecutor.syncedEval(key, codec, evalCommandType, script, keys, params);
>>>>>>> ebaf2f1d
    }

    protected void acquireFailed(long waitTime, TimeUnit unit, long threadId) {
        commandExecutor.get(acquireFailedAsync(waitTime, unit, threadId));
    }

    protected void trySuccessFalse(long currentThreadId, CompletableFuture<Boolean> result) {
        acquireFailedAsync(-1, null, currentThreadId).whenComplete((res, e) -> {
            if (e == null) {
                result.complete(false);
            } else {
                result.completeExceptionally(e);
            }
        });
    }

    protected CompletableFuture<Void> acquireFailedAsync(long waitTime, TimeUnit unit, long threadId) {
        return CompletableFuture.completedFuture(null);
    }

    @Override
    public Condition newCondition() {
        // TODO implement
        throw new UnsupportedOperationException();
    }

    @Override
    public boolean isLocked() {
        return isExists();
    }

    @Override
    public RFuture<Boolean> isLockedAsync() {
        return isExistsAsync();
    }

    @Override
    public boolean isHeldByCurrentThread() {
        return isHeldByThread(Thread.currentThread().getId());
    }

    @Override
    public boolean isHeldByThread(long threadId) {
        RFuture<Boolean> future = commandExecutor.writeAsync(getRawName(), LongCodec.INSTANCE, RedisCommands.HEXISTS, getRawName(), getLockName(threadId));
        return get(future);
    }

    private static final RedisCommand<Integer> HGET = new RedisCommand<Integer>("HGET", new MapValueDecoder(), new IntegerReplayConvertor(0));

    public RFuture<Integer> getHoldCountAsync() {
        return commandExecutor.writeAsync(getRawName(), LongCodec.INSTANCE, HGET, getRawName(), getLockName(Thread.currentThread().getId()));
    }

    @Override
    public int getHoldCount() {
        return get(getHoldCountAsync());
    }

    @Override
    public RFuture<Boolean> deleteAsync() {
        return forceUnlockAsync();
    }

    @Override
    public RFuture<Void> unlockAsync() {
        long threadId = Thread.currentThread().getId();
        return unlockAsync(threadId);
    }

<<<<<<< HEAD
    /**
     * 执行 RFuture 对象的方法，支持重试
     *
     * @param supplier 获取 RFuture 对象的方法
     * @param <T>      RFuture 对象的类型
     * @return 包装了 CompletableFuture 对象的 CompletableFutureWrapper 对象
     */
    protected final <T> RFuture<T> execute(Supplier<RFuture<T>> supplier) {
        // 创建了一个CompletableFuture对象result，并获取了重试次数retryAttempts。
        CompletableFuture<T> result = new CompletableFuture<>();
        int retryAttempts = commandExecutor.getServiceManager().getConfig().getRetryAttempts();
        // 使用AtomicInteger类型的attempts变量来记录当前重试次数。
        AtomicInteger attempts = new AtomicInteger(retryAttempts);
        // 调用execute方法，重试执行RFuture对象的方法。
        execute(attempts, result, supplier);
        // 最后，返回一个CompletableFutureWrapper对象，该对象包装了result对象。
        return new CompletableFutureWrapper<>(result);
    }

    /**
     * 重试执行 RFuture 对象的方法
     *
     * @param attempts 重试次数
     * @param result   CompletableFuture对象
     * @param supplier 获取RFuture对象的方法
     */
    private <T> void execute(AtomicInteger attempts, CompletableFuture<T> result, Supplier<RFuture<T>> supplier) {
        // 调用supplier.get()方法获取一个RFuture对象future。
        RFuture<T> future = supplier.get();
        // 为future对象添加一个回调函数，当future对象执行完成时，会调用该回调函数。使用whenComplete方法对future对象进行处理。
        future.whenComplete((r, e) -> {
            if (e != null) {
                // 如果错误信息中包含None of slaves were synced，则判断当前重试次数是否已经达到上限，
                if (e.getCause().getMessage().equals("None of slaves were synced")) {
                    // 如果达到上限则抛出异常，
                    if (attempts.decrementAndGet() < 0) {
                        result.completeExceptionally(e);
                        return;
                    }
                    // 否则等待一段时间后再次调用execute方法进行重试。
                    commandExecutor.getServiceManager().newTimeout(t -> execute(attempts, result, supplier),
                            commandExecutor.getServiceManager().getConfig().getRetryInterval(), TimeUnit.MILLISECONDS);
                    return;
                }
                // 如果错误信息中不包含None of slaves were synced，则直接抛出异常。
                result.completeExceptionally(e);
                return;
            }
            // 如果future对象执行成功，则调用result.complete(r)方法将结果传递给result对象；
            result.complete(r);
        });
    }

=======
>>>>>>> ebaf2f1d
    @Override
    public RFuture<Void> unlockAsync(long threadId) {
        return getServiceManager().execute(() -> unlockAsync0(threadId));
    }

    private RFuture<Void> unlockAsync0(long threadId) {
        CompletionStage<Boolean> future = unlockInnerAsync(threadId);
        CompletionStage<Void> f = future.handle((opStatus, e) -> {
            cancelExpirationRenewal(threadId);

            if (e != null) {
                if (e instanceof CompletionException) {
                    throw (CompletionException) e;
                }
                throw new CompletionException(e);
            }
            if (opStatus == null) {
                IllegalMonitorStateException cause = new IllegalMonitorStateException("attempt to unlock lock, not locked by current thread by node id: "
                        + id + " thread-id: " + threadId);
                throw new CompletionException(cause);
            }

            return null;
        });

        return new CompletableFutureWrapper<>(f);
    }

    @Override
    public void unlock() {
        try {
            get(unlockAsync(Thread.currentThread().getId()));
        } catch (RedisException e) {
            if (e.getCause() instanceof IllegalMonitorStateException) {
                throw (IllegalMonitorStateException) e.getCause();
            } else {
                throw e;
            }
        }

//        Future<Void> future = unlockAsync();
//        future.awaitUninterruptibly();
//        if (future.isSuccess()) {
//            return;
//        }
//        if (future.cause() instanceof IllegalMonitorStateException) {
//            throw (IllegalMonitorStateException)future.cause();
//        }
//        throw commandExecutor.convertException(future);
    }

    @Override
    public boolean forceUnlock() {
        return get(forceUnlockAsync());
    }

    protected abstract RFuture<Boolean> unlockInnerAsync(long threadId);

    @Override
    public RFuture<Void> lockAsync() {
        return lockAsync(-1, null);
    }

    @Override
    public RFuture<Void> lockAsync(long leaseTime, TimeUnit unit) {
        long currentThreadId = Thread.currentThread().getId();
        return lockAsync(leaseTime, unit, currentThreadId);
    }

    @Override
    public RFuture<Void> lockAsync(long currentThreadId) {
        return lockAsync(-1, null, currentThreadId);
    }

    @Override
    public RFuture<Boolean> tryLockAsync() {
        return tryLockAsync(Thread.currentThread().getId());
    }

    @Override
    public RFuture<Boolean> tryLockAsync(long waitTime, TimeUnit unit) {
        return tryLockAsync(waitTime, -1, unit);
    }

    @Override
    public RFuture<Boolean> tryLockAsync(long waitTime, long leaseTime, TimeUnit unit) {
        long currentThreadId = Thread.currentThread().getId();
        return tryLockAsync(waitTime, leaseTime, unit, currentThreadId);
    }

<<<<<<< HEAD
    /**
     * 处理未同步的情况
     *
     * @param threadId           线程ID
     * @param ttlRemainingFuture 剩余时间的CompletionStage
     * @return 处理后的CompletionStage
     */
    protected <T> CompletionStage<T> handleNoSync(long threadId, CompletionStage<T> ttlRemainingFuture) {
        CompletionStage<T> s = ttlRemainingFuture.handle((r, ex) -> {
            // 如果出现异常，
            if (ex != null) {
                // 判断异常的原因是否是"None of slaves were synced"，如果是，则调用unlockInnerAsync方法进行解锁，并将返回的CompletionStage再次进行处理。
                if (ex.getCause().getMessage().equals("None of slaves were synced")) {
                    return unlockInnerAsync(threadId).handle((r1, e) -> {
                        if (e != null) {
                            if (e.getCause().getMessage().equals("None of slaves were synced")) {
                                throw new CompletionException(ex.getCause());
                            }
                            // 在处理过程中，如果出现异常，会将异常添加到原始异常的suppressed异常列表中，并最终抛出原始异常。
                            e.getCause().addSuppressed(ex.getCause());
                        }
                        // 如果不是，则直接抛出异常。
                        throw new CompletionException(ex.getCause());
                    });
                } else {
                    throw new CompletionException(ex.getCause());
                }
            }
            return CompletableFuture.completedFuture(r);
        }).thenCompose(f -> (CompletionStage<T>) f);
        return s;
=======
    protected final <T> CompletionStage<T> handleNoSync(long threadId, CompletionStage<T> ttlRemainingFuture) {
        return commandExecutor.handleNoSync(ttlRemainingFuture, () -> unlockInnerAsync(threadId));
>>>>>>> ebaf2f1d
    }

}<|MERGE_RESOLUTION|>--- conflicted
+++ resolved
@@ -1,12 +1,12 @@
 /**
  * Copyright (c) 2013-2022 Nikita Koksharov
- * <p>
+ *
  * Licensed under the Apache License, Version 2.0 (the "License");
  * you may not use this file except in compliance with the License.
  * You may obtain a copy of the License at
- * <p>
- * http://www.apache.org/licenses/LICENSE-2.0
- * <p>
+ *
+ *    http://www.apache.org/licenses/LICENSE-2.0
+ *
  * Unless required by applicable law or agreed to in writing, software
  * distributed under the License is distributed on an "AS IS" BASIS,
  * WITHOUT WARRANTIES OR CONDITIONS OF ANY KIND, either express or implied.
@@ -37,14 +37,12 @@
 
 /**
  * Base class for implementing distributed locks
- * 用于实现分布式锁的基类
  *
  * @author Danila Varatyntsev
  * @author Nikita Koksharov
  */
 public abstract class RedissonBaseLock extends RedissonExpirable implements RLock {
 
-    /*用于存储锁的过期时间和线程 ID。具体来说，它维护了一个 Map，将线程 ID 映射到一个计数器，以便在锁被释放时正确地处理多个线程持有锁的情况。*/
     public static class ExpirationEntry {
 
         private final Map<Long, Integer> threadIds = new LinkedHashMap<>();
@@ -54,45 +52,31 @@
             super();
         }
 
-        /*提供了一些同步方法来添加、删除和获取线程 ID，以及设置和获取超时时间。*/
         public synchronized void addThreadId(long threadId) {
-            // 使用 compute 方法将线程 ID 添加到 threadIds Map 中，并将计数器加 1。如果计数器为 null，则将其设置为 0。最后，返回计数器的值。
             threadIds.compute(threadId, (t, counter) -> {
                 counter = Optional.ofNullable(counter).orElse(0);
                 counter++;
                 return counter;
             });
         }
-
         public synchronized boolean hasNoThreads() {
             return threadIds.isEmpty();
         }
-
         public synchronized Long getFirstThreadId() {
             if (threadIds.isEmpty()) {
                 return null;
             }
             return threadIds.keySet().iterator().next();
         }
-
         public synchronized void removeThreadId(long threadId) {
-            /*threadIds.merge(threadId, -1, (oldValue, value) -> {
-                // oldValue 是线程 ID 对应的计数器的原值，value 是 -1。
-                int counter = oldValue + value;
-                return counter <= 0 ? null : counter;
-            });*/
-
             threadIds.compute(threadId, (t, counter) -> {
-                // 如果计数器为 null，则返回 null。再删
                 if (counter == null) {
                     return null;
                 }
-                // 如果计数器大于 1，则将其减 1。否则，从 threadIds Map 中删除该线程 ID。
                 counter--;
                 if (counter == 0) {
                     return null;
                 }
-                // 返回计数器的值。
                 return counter;
             });
         }
@@ -100,7 +84,6 @@
         public void setTimeout(Timeout timeout) {
             this.timeout = timeout;
         }
-
         public Timeout getTimeout() {
             return timeout;
         }
@@ -122,16 +105,10 @@
         this.entryName = id + ":" + name;
     }
 
-    /**
-     * Returns entry name
-     */
     protected String getEntryName() {
         return entryName;
     }
 
-    /**
-     * Returns lock name
-     */
     protected String getLockName(long threadId) {
         return id + ":" + threadId;
     }
@@ -141,13 +118,8 @@
         if (ee == null) {
             return;
         }
-<<<<<<< HEAD
-
-        Timeout task = commandExecutor.getServiceManager().newTimeout(new TimerTask() {
-=======
         
         Timeout task = getServiceManager().newTimeout(new TimerTask() {
->>>>>>> ebaf2f1d
             @Override
             public void run(Timeout timeout) throws Exception {
                 ExpirationEntry ent = EXPIRATION_RENEWAL_MAP.get(getEntryName());
@@ -158,7 +130,7 @@
                 if (threadId == null) {
                     return;
                 }
-
+                
                 CompletionStage<Boolean> future = renewExpirationAsync(threadId);
                 future.whenComplete((res, e) -> {
                     if (e != null) {
@@ -166,7 +138,7 @@
                         EXPIRATION_RENEWAL_MAP.remove(getEntryName());
                         return;
                     }
-
+                    
                     if (res) {
                         // reschedule itself
                         renewExpiration();
@@ -176,10 +148,10 @@
                 });
             }
         }, internalLockLeaseTime / 3, TimeUnit.MILLISECONDS);
-
+        
         ee.setTimeout(task);
     }
-
+    
     protected void scheduleExpirationRenewal(long threadId) {
         ExpirationEntry entry = new ExpirationEntry();
         ExpirationEntry oldEntry = EXPIRATION_RENEWAL_MAP.putIfAbsent(getEntryName(), entry);
@@ -213,7 +185,7 @@
         if (task == null) {
             return;
         }
-
+        
         if (threadId != null) {
             task.removeThreadId(threadId);
         }
@@ -227,69 +199,8 @@
         }
     }
 
-<<<<<<< HEAD
-    /**
-     * 异步执行写操作，支持批量操作
-     *
-     * @param key             键
-     * @param codec           编解码器
-     * @param evalCommandType Redis命令类型
-     * @param script          脚本
-     * @param keys            键列表
-     * @param params          参数列表
-     * @param <T>             返回值类型
-     * @return 返回一个RFuture对象，表示异步执行结果
-     */
-    protected <T> RFuture<T> evalWriteAsync(String key, Codec codec, RedisCommand<T> evalCommandType, String script, List<Object> keys, Object... params) {
-        // 获取复制信息
-        CompletionStage<Map<String, String>> replicationFuture = CompletableFuture.completedFuture(Collections.emptyMap());
-        if (!(commandExecutor instanceof CommandBatchService)
-                && !commandExecutor.getServiceManager().getConfig().checkSkipSlavesInit()) {
-            replicationFuture = commandExecutor.writeAsync(getRawName(), RedisCommands.INFO_REPLICATION);
-        }
-        // 处理复制信息
-        CompletionStage<T> resFuture = replicationFuture.thenCompose(r -> {
-            int availableSlaves = Integer.parseInt(r.getOrDefault("connected_slaves", "0"));
-            // 创建批量操作服务
-            CommandBatchService executorService = createCommandBatchService(availableSlaves);
-            // 执行写操作
-            RFuture<T> result = executorService.evalWriteAsync(key, codec, evalCommandType, script, keys, params);
-            if (commandExecutor instanceof CommandBatchService) {
-                return result;
-            }
-            // 执行批量操作
-            RFuture<BatchResult<?>> future = executorService.executeAsync();
-            // 处理批量操作结果
-            CompletionStage<T> f = future.handle((res, ex) -> {
-                if (ex != null) {
-                    throw new CompletionException(ex);
-                }
-                if (commandExecutor.getServiceManager().getCfg().isCheckLockSyncedSlaves()
-                        && res.getSyncedSlaves() == 0 && availableSlaves > 0) {
-                    throw new CompletionException(
-                            new IllegalStateException("None of slaves were synced"));
-                }
-
-                return commandExecutor.getNow(result.toCompletableFuture());
-            });
-            return f;
-        });
-        return new CompletableFutureWrapper<>(resFuture);
-    }
-
-    private CommandBatchService createCommandBatchService(int availableSlaves) {
-        if (commandExecutor instanceof CommandBatchService) {
-            return (CommandBatchService) commandExecutor;
-        }
-
-        BatchOptions options = BatchOptions.defaults()
-                .syncSlaves(availableSlaves, 1, TimeUnit.SECONDS);
-
-        return new CommandBatchService(commandExecutor, options);
-=======
     protected final <T> RFuture<T> evalWriteAsync(String key, Codec codec, RedisCommand<T> evalCommandType, String script, List<Object> keys, Object... params) {
         return commandExecutor.syncedEval(key, codec, evalCommandType, script, keys, params);
->>>>>>> ebaf2f1d
     }
 
     protected void acquireFailed(long waitTime, TimeUnit unit, long threadId) {
@@ -320,7 +231,7 @@
     public boolean isLocked() {
         return isExists();
     }
-
+    
     @Override
     public RFuture<Boolean> isLockedAsync() {
         return isExistsAsync();
@@ -338,11 +249,11 @@
     }
 
     private static final RedisCommand<Integer> HGET = new RedisCommand<Integer>("HGET", new MapValueDecoder(), new IntegerReplayConvertor(0));
-
+    
     public RFuture<Integer> getHoldCountAsync() {
         return commandExecutor.writeAsync(getRawName(), LongCodec.INSTANCE, HGET, getRawName(), getLockName(Thread.currentThread().getId()));
     }
-
+    
     @Override
     public int getHoldCount() {
         return get(getHoldCountAsync());
@@ -359,62 +270,6 @@
         return unlockAsync(threadId);
     }
 
-<<<<<<< HEAD
-    /**
-     * 执行 RFuture 对象的方法，支持重试
-     *
-     * @param supplier 获取 RFuture 对象的方法
-     * @param <T>      RFuture 对象的类型
-     * @return 包装了 CompletableFuture 对象的 CompletableFutureWrapper 对象
-     */
-    protected final <T> RFuture<T> execute(Supplier<RFuture<T>> supplier) {
-        // 创建了一个CompletableFuture对象result，并获取了重试次数retryAttempts。
-        CompletableFuture<T> result = new CompletableFuture<>();
-        int retryAttempts = commandExecutor.getServiceManager().getConfig().getRetryAttempts();
-        // 使用AtomicInteger类型的attempts变量来记录当前重试次数。
-        AtomicInteger attempts = new AtomicInteger(retryAttempts);
-        // 调用execute方法，重试执行RFuture对象的方法。
-        execute(attempts, result, supplier);
-        // 最后，返回一个CompletableFutureWrapper对象，该对象包装了result对象。
-        return new CompletableFutureWrapper<>(result);
-    }
-
-    /**
-     * 重试执行 RFuture 对象的方法
-     *
-     * @param attempts 重试次数
-     * @param result   CompletableFuture对象
-     * @param supplier 获取RFuture对象的方法
-     */
-    private <T> void execute(AtomicInteger attempts, CompletableFuture<T> result, Supplier<RFuture<T>> supplier) {
-        // 调用supplier.get()方法获取一个RFuture对象future。
-        RFuture<T> future = supplier.get();
-        // 为future对象添加一个回调函数，当future对象执行完成时，会调用该回调函数。使用whenComplete方法对future对象进行处理。
-        future.whenComplete((r, e) -> {
-            if (e != null) {
-                // 如果错误信息中包含None of slaves were synced，则判断当前重试次数是否已经达到上限，
-                if (e.getCause().getMessage().equals("None of slaves were synced")) {
-                    // 如果达到上限则抛出异常，
-                    if (attempts.decrementAndGet() < 0) {
-                        result.completeExceptionally(e);
-                        return;
-                    }
-                    // 否则等待一段时间后再次调用execute方法进行重试。
-                    commandExecutor.getServiceManager().newTimeout(t -> execute(attempts, result, supplier),
-                            commandExecutor.getServiceManager().getConfig().getRetryInterval(), TimeUnit.MILLISECONDS);
-                    return;
-                }
-                // 如果错误信息中不包含None of slaves were synced，则直接抛出异常。
-                result.completeExceptionally(e);
-                return;
-            }
-            // 如果future对象执行成功，则调用result.complete(r)方法将结果传递给result对象；
-            result.complete(r);
-        });
-    }
-
-=======
->>>>>>> ebaf2f1d
     @Override
     public RFuture<Void> unlockAsync(long threadId) {
         return getServiceManager().execute(() -> unlockAsync0(threadId));
@@ -505,42 +360,8 @@
         return tryLockAsync(waitTime, leaseTime, unit, currentThreadId);
     }
 
-<<<<<<< HEAD
-    /**
-     * 处理未同步的情况
-     *
-     * @param threadId           线程ID
-     * @param ttlRemainingFuture 剩余时间的CompletionStage
-     * @return 处理后的CompletionStage
-     */
-    protected <T> CompletionStage<T> handleNoSync(long threadId, CompletionStage<T> ttlRemainingFuture) {
-        CompletionStage<T> s = ttlRemainingFuture.handle((r, ex) -> {
-            // 如果出现异常，
-            if (ex != null) {
-                // 判断异常的原因是否是"None of slaves were synced"，如果是，则调用unlockInnerAsync方法进行解锁，并将返回的CompletionStage再次进行处理。
-                if (ex.getCause().getMessage().equals("None of slaves were synced")) {
-                    return unlockInnerAsync(threadId).handle((r1, e) -> {
-                        if (e != null) {
-                            if (e.getCause().getMessage().equals("None of slaves were synced")) {
-                                throw new CompletionException(ex.getCause());
-                            }
-                            // 在处理过程中，如果出现异常，会将异常添加到原始异常的suppressed异常列表中，并最终抛出原始异常。
-                            e.getCause().addSuppressed(ex.getCause());
-                        }
-                        // 如果不是，则直接抛出异常。
-                        throw new CompletionException(ex.getCause());
-                    });
-                } else {
-                    throw new CompletionException(ex.getCause());
-                }
-            }
-            return CompletableFuture.completedFuture(r);
-        }).thenCompose(f -> (CompletionStage<T>) f);
-        return s;
-=======
     protected final <T> CompletionStage<T> handleNoSync(long threadId, CompletionStage<T> ttlRemainingFuture) {
         return commandExecutor.handleNoSync(ttlRemainingFuture, () -> unlockInnerAsync(threadId));
->>>>>>> ebaf2f1d
     }
 
 }