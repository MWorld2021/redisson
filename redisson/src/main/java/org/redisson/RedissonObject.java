--- conflicted
+++ resolved
@@ -1,12 +1,12 @@
 /**
  * Copyright (c) 2013-2022 Nikita Koksharov
- * <p>
+ *
  * Licensed under the Apache License, Version 2.0 (the "License");
  * you may not use this file except in compliance with the License.
  * You may obtain a copy of the License at
- * <p>
- * http://www.apache.org/licenses/LICENSE-2.0
- * <p>
+ *
+ *    http://www.apache.org/licenses/LICENSE-2.0
+ *
  * Unless required by applicable law or agreed to in writing, software
  * distributed under the License is distributed on an "AS IS" BASIS,
  * WITHOUT WARRANTIES OR CONDITIONS OF ANY KIND, either express or implied.
@@ -41,6 +41,7 @@
  * Base Redisson object
  *
  * @author Nikita Koksharov
+ *
  */
 public abstract class RedissonObject implements RObject {
 
@@ -62,24 +63,17 @@
         this(commandExecutor.getServiceManager().getCfg().getCodec(), commandExecutor, name);
     }
 
-    /**
-     * 判断 name 是否包含{，并且加上前缀
-     */
     public static String prefixName(String prefix, String name) {
-        // 判断是否包含{，如果包含，就在后面加上：，如果不包含，就在前面加上{，后面加上}
         if (name.contains("{")) {
             return prefix + ":" + name;
         }
         return prefix + ":{" + name + "}";
     }
 
-<<<<<<< HEAD
-=======
     public ServiceManager getServiceManager() {
         return commandExecutor.getServiceManager();
     }
 
->>>>>>> ebaf2f1d
     public static String suffixName(String name, String suffix) {
         if (name.contains("{")) {
             return name + ":" + suffix;
@@ -91,11 +85,11 @@
         Spliterator<T> spliterator = Spliterators.spliteratorUnknownSize(iterator, Spliterator.NONNULL);
         return StreamSupport.stream(spliterator, false);
     }
-
+    
     protected final <V> V get(RFuture<V> future) {
         return commandExecutor.get(future);
     }
-
+    
     protected final long toSeconds(long timeout, TimeUnit unit) {
         long seconds = unit.toSeconds(timeout);
         if (timeout != 0 && seconds == 0) {
@@ -125,29 +119,29 @@
     public void rename(String newName) {
         get(renameAsync(newName));
     }
-
+    
     @Override
     public RFuture<Long> sizeInMemoryAsync() {
         return commandExecutor.writeAsync(getRawName(), StringCodec.INSTANCE, RedisCommands.MEMORY_USAGE, getRawName());
     }
-
+    
     public final RFuture<Long> sizeInMemoryAsync(List<Object> keys) {
         return sizeInMemoryAsync(commandExecutor, keys);
     }
 
     public final RFuture<Long> sizeInMemoryAsync(CommandAsyncExecutor commandExecutor, List<Object> keys) {
         return commandExecutor.evalWriteAsync((String) keys.get(0), StringCodec.INSTANCE, RedisCommands.EVAL_LONG,
-                "local total = 0;"
-                        + "for j = 1, #KEYS, 1 do "
-                        + "local size = redis.call('memory', 'usage', KEYS[j]); "
-                        + "if size ~= false then "
+                  "local total = 0;"
+                + "for j = 1, #KEYS, 1 do "
+                    + "local size = redis.call('memory', 'usage', KEYS[j]); "
+                    + "if size ~= false then "
                         + "total = total + size;"
-                        + "end; "
-                        + "end; "
-                        + "return total; ", keys);
-
-    }
-
+                    + "end; "
+                + "end; "
+                + "return total; ", keys);
+
+    }
+    
     @Override
     public long sizeInMemory() {
         return get(sizeInMemoryAsync());
@@ -169,7 +163,7 @@
     public RFuture<Void> migrateAsync(String host, int port, int database, long timeout) {
         return commandExecutor.writeAsync(getRawName(), StringCodec.INSTANCE, RedisCommands.MIGRATE, host, port, getRawName(), database, timeout);
     }
-
+    
     @Override
     public void copy(String host, int port, int database, long timeout) {
         get(copyAsync(host, port, database, timeout));
@@ -179,7 +173,7 @@
     public RFuture<Void> copyAsync(String host, int port, int database, long timeout) {
         return commandExecutor.writeAsync(getRawName(), StringCodec.INSTANCE, RedisCommands.MIGRATE, host, port, getRawName(), database, timeout, "COPY");
     }
-
+    
     @Override
     public boolean move(int database) {
         return get(moveAsync(database));
@@ -241,7 +235,7 @@
     public RFuture<Boolean> touchAsync() {
         return commandExecutor.writeAsync(getRawName(), StringCodec.INSTANCE, RedisCommands.TOUCH, getRawName());
     }
-
+    
     @Override
     public boolean isExists() {
         return get(isExistsAsync());
@@ -264,7 +258,7 @@
         }
         return result;
     }
-
+    
     public void encode(Collection<Object> params, Collection<?> values) {
         try {
             for (Object object : values) {
@@ -277,7 +271,7 @@
             throw e;
         }
     }
-
+    
     public String getLockByMapKey(Object key, String suffix) {
         ByteBuf keyState = encodeMapKey(key);
         try {
@@ -321,7 +315,7 @@
             throw e;
         }
     }
-
+    
     public ByteBuf encode(Object value) {
         return commandExecutor.encode(codec, value);
     }
@@ -361,34 +355,34 @@
     public byte[] dump() {
         return get(dumpAsync());
     }
-
+    
     @Override
     public RFuture<byte[]> dumpAsync() {
         return commandExecutor.readAsync(getRawName(), ByteArrayCodec.INSTANCE, RedisCommands.DUMP, getRawName());
     }
-
+    
     @Override
     public void restore(byte[] state) {
         get(restoreAsync(state));
     }
-
+    
     @Override
     public RFuture<Void> restoreAsync(byte[] state) {
         return restoreAsync(state, 0, null);
     }
-
+    
     @Override
     public void restore(byte[] state, long timeToLive, TimeUnit timeUnit) {
         get(restoreAsync(state, timeToLive, timeUnit));
     }
-
+    
     @Override
     public RFuture<Void> restoreAsync(byte[] state, long timeToLive, TimeUnit timeUnit) {
         long ttl = 0;
         if (timeToLive > 0) {
             ttl = timeUnit.toMillis(timeToLive);
         }
-
+        
         return commandExecutor.writeAsync(getRawName(), StringCodec.INSTANCE, RedisCommands.RESTORE, getRawName(), ttl, state);
     }
 
@@ -396,22 +390,22 @@
     public void restoreAndReplace(byte[] state, long timeToLive, TimeUnit timeUnit) {
         get(restoreAndReplaceAsync(state, timeToLive, timeUnit));
     }
-
+    
     @Override
     public RFuture<Void> restoreAndReplaceAsync(byte[] state, long timeToLive, TimeUnit timeUnit) {
         long ttl = 0;
         if (timeToLive > 0) {
             ttl = timeUnit.toMillis(timeToLive);
         }
-
+        
         return commandExecutor.writeAsync(getRawName(), StringCodec.INSTANCE, RedisCommands.RESTORE, getRawName(), ttl, state, "REPLACE");
     }
-
+    
     @Override
     public void restoreAndReplace(byte[] state) {
         get(restoreAndReplaceAsync(state));
     }
-
+    
     @Override
     public RFuture<Void> restoreAndReplaceAsync(byte[] state) {
         return restoreAndReplaceAsync(state, 0, null);
@@ -454,7 +448,7 @@
         }
         throw new IllegalArgumentException();
     }
-
+    
     @Override
     public RFuture<Integer> addListenerAsync(ObjectListener listener) {
         if (listener instanceof ExpiredObjectListener) {
@@ -465,7 +459,7 @@
         }
         throw new IllegalArgumentException();
     }
-
+    
     @Override
     public void removeListener(int listenerId) {
         RPatternTopic expiredTopic = new RedissonPatternTopic(StringCodec.INSTANCE, commandExecutor, "__keyevent@*:expired");
@@ -474,7 +468,7 @@
         RPatternTopic deletedTopic = new RedissonPatternTopic(StringCodec.INSTANCE, commandExecutor, "__keyevent@*:del");
         deletedTopic.removeListener(listenerId);
     }
-
+    
     @Override
     public RFuture<Void> removeListenerAsync(int listenerId) {
         RPatternTopic expiredTopic = new RedissonPatternTopic(StringCodec.INSTANCE, commandExecutor, "__keyevent@*:expired");
