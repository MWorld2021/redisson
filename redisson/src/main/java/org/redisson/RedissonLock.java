/**
 * Copyright (c) 2013-2022 Nikita Koksharov
 * <p>
 * Licensed under the Apache License, Version 2.0 (the "License");
 * you may not use this file except in compliance with the License.
 * You may obtain a copy of the License at
 * <p>
 * http://www.apache.org/licenses/LICENSE-2.0
 * <p>
 * Unless required by applicable law or agreed to in writing, software
 * distributed under the License is distributed on an "AS IS" BASIS,
 * WITHOUT WARRANTIES OR CONDITIONS OF ANY KIND, either express or implied.
 * See the License for the specific language governing permissions and
 * limitations under the License.
 */
package org.redisson;

import io.netty.util.Timeout;
import org.redisson.api.RFuture;
import org.redisson.client.RedisTimeoutException;
import org.redisson.client.codec.LongCodec;
import org.redisson.client.protocol.RedisCommands;
import org.redisson.client.protocol.RedisStrictCommand;
import org.redisson.command.CommandAsyncExecutor;
import org.redisson.misc.CompletableFutureWrapper;
import org.redisson.pubsub.LockPubSub;

import java.util.Arrays;
import java.util.Collections;
import java.util.concurrent.*;
import java.util.concurrent.atomic.AtomicBoolean;
import java.util.concurrent.atomic.AtomicLong;
import java.util.concurrent.atomic.AtomicReference;

/**
 * Distributed implementation of {@link java.util.concurrent.locks.Lock}
 * {@link java.util.concurrent.locks.Lock}的分布式实现
 * Implements reentrant lock.<br>
 * 实现可重入锁<br>
 * Lock will be removed automatically if client disconnects.
 * 如果客户端断开连接，锁定将自动删除。
 * <p>
 * Implements a <b>non-fair</b> locking so doesn't guarantees an acquire order.
 * 实现<b>非公平<b>锁定，因此不能保证获得订单。
 *
 * @author Nikita Koksharov
 */
public class RedissonLock extends RedissonBaseLock {

    protected long internalLockLeaseTime;

    protected final LockPubSub pubSub;

    final CommandAsyncExecutor commandExecutor;

    /**
     * Create a new instance of RedissonLock object for the given name.
     *
     * @param commandExecutor
     * @param name            名称
     */
    public RedissonLock(CommandAsyncExecutor commandExecutor, String name) {
        super(commandExecutor, name);
        this.commandExecutor = commandExecutor;
        this.internalLockLeaseTime = getServiceManager().getCfg().getLockWatchdogTimeout();
        this.pubSub = commandExecutor.getConnectionManager().getSubscribeService().getLockPubSub();
    }

    /**
     * ChannelName
     */
    String getChannelName() {
        return prefixName("redisson_lock__channel", getRawName());
    }

    @Override
    public void lock() {
        try {
            // 尝试获取锁，等待时间为 -1，租约时间为 null，不可中断
            lock(-1, null, false);
        } catch (InterruptedException e) {
            throw new IllegalStateException();
        }
    }

    @Override
    public void lock(long leaseTime, TimeUnit unit) {
        try {
            // 尝试获取锁，等待时间为 leaseTime，租约时间为 unit，不可中断
            lock(leaseTime, unit, false);
        } catch (InterruptedException e) {
            throw new IllegalStateException();
        }
    }


    @Override
    public void lockInterruptibly() throws InterruptedException {
        // 尝试获取锁，等待时间为 -1，租约时间为 null，可中断
        lock(-1, null, true);
    }

    @Override
    public void lockInterruptibly(long leaseTime, TimeUnit unit) throws InterruptedException {
        // 尝试获取锁，等待时间为 leaseTime，租约时间为 unit，可中断
        lock(leaseTime, unit, true);
    }

    private void lock(long leaseTime, TimeUnit unit, boolean interruptibly) throws InterruptedException {
        // 获取当前线程的 id = 标识符 / Get the ID of the current thread
        long threadId = Thread.currentThread().getId();
        // 尝试获取锁 / Attempt to acquire the lock
        Long ttl = tryAcquire(-1, leaseTime, unit, threadId);
        // lock acquired 锁获取成功 / If the lock is acquired successfully, return
        if (ttl == null) {
            return;
        }
        // waiting for message 订阅锁的通道并等待指示锁已释放的消息 / Subscribe to the lock's channel and wait for a message indicating that the lock has been released
        CompletableFuture<RedissonLockEntry> future = subscribe(threadId);
        // 等待订阅成功，设置超时时间，以确保在等待锁时不会无限期地阻塞。具体来说，它会将 future 作为参数传递给 timeout 方法，该方法将在一定时间后取消订阅 future。这样，如果在等待锁时发生超时，future 将被取消订阅，从而使线程能够继续执行。
        pubSub.timeout(future);
        // 获取订阅成功的结果 / Get the result of the subscription
        RedissonLockEntry entry;
        if (interruptibly) {
            // 如果是可中断的，获取中断的 future
            entry = commandExecutor.getInterrupted(future);
        } else {
            entry = commandExecutor.get(future);
        }

        try {
            while (true) {
                // 尝试获取锁 / Attempt to acquire the lock
                ttl = tryAcquire(-1, leaseTime, unit, threadId);
                // lock acquired 如果锁获取成功，直接跳出循环 / If the lock is acquired successfully, break the loop
                if (ttl == null) {
                    break;
                }

                // waiting for message 等待锁释放的消息
                if (ttl >= 0) {
                    try {
                        // 尝试获取 permit，Semaphore 的 tryAcquire 方法是尝试获取一个许可证，如果当前有可用的许可证，则获取许可证并返回 true，否则返回 false。
                        // 如果 tryAcquire 方法返回 false，则可以使用 acquire 方法等待许可证变为可用。
                        entry.getLatch().tryAcquire(ttl, TimeUnit.MILLISECONDS);
                    } catch (InterruptedException e) {
                        if (interruptibly) {
                            throw e;
                        }
                        entry.getLatch().tryAcquire(ttl, TimeUnit.MILLISECONDS);
                    }
                } else {
                    if (interruptibly) {
                        // 获取 permit
                        entry.getLatch().acquire();
                    } else {
                        // blocking until one is available
                        entry.getLatch().acquireUninterruptibly();
                    }
                }
            }
        } finally {
            // 等待都超时了，直接取消订阅锁的 channel / If all the waiting times are over, cancel the subscription to the channel
            unsubscribe(entry, threadId);
        }
//        get(lockAsync(leaseTime, unit));
    }

    /***
     * 尝试获取锁
     * @param waitTime 等待锁变为可用的最长时间。如果在此时间内锁不可用，则该方法将返回 null。
     * @param leaseTime 锁将被持有的时间。如果 leaseTime 大于 0，则在 leaseTime 经过后，锁将自动释放。如果 leaseTime 小于或等于 0，则锁将一直保持，直到显式释放。
     * @param unit waitTime 和 leaseTime 的时间单位。
     * @param threadId 尝试获取锁的线程的 ID。
     * @return 返回一个 Long 值，表示锁释放剩余的时间，如果成功获取锁，则返回 null。
     */
    private Long tryAcquire(long waitTime, long leaseTime, TimeUnit unit, long threadId) {
        return get(tryAcquireAsync0(waitTime, leaseTime, unit, threadId));
    }

    /***
     * 异步尝试获取锁
     * @param waitTime 等待锁变为可用的最长时间。如果在此时间内锁不可用，则该方法将返回 null。
     * @param leaseTime 锁将被持有的时间。如果 leaseTime 大于 0，则在 leaseTime 经过后，锁将自动释放。如果 leaseTime 小于或等于 0，则锁将一直保持，直到显式释放。
     * @param unit waitTime 和 leaseTime 的时间单位。
     * @param threadId 尝试获取锁的线程的 ID。
     * @return 返回一个 RFuture<Long> 对象
     */
    private RFuture<Long> tryAcquireAsync0(long waitTime, long leaseTime, TimeUnit unit, long threadId) {
<<<<<<< HEAD
        /*tryAcquireAsync0 is a helper method that executes tryAcquireAsync asynchronously.*/
        return execute(() -> tryAcquireAsync(waitTime, leaseTime, unit, threadId));
=======
        return getServiceManager().execute(() -> tryAcquireAsync(waitTime, leaseTime, unit, threadId));
>>>>>>> ebaf2f1d
    }

    private RFuture<Boolean> tryAcquireOnceAsync(long waitTime, long leaseTime, TimeUnit unit, long threadId) {
        CompletionStage<Boolean> acquiredFuture;
        if (leaseTime > 0) {
            acquiredFuture = tryLockInnerAsync(waitTime, leaseTime, unit, threadId, RedisCommands.EVAL_NULL_BOOLEAN);
        } else {
            acquiredFuture = tryLockInnerAsync(waitTime, internalLockLeaseTime,
                    TimeUnit.MILLISECONDS, threadId, RedisCommands.EVAL_NULL_BOOLEAN);
        }

        acquiredFuture = handleNoSync(threadId, acquiredFuture);

        CompletionStage<Boolean> f = acquiredFuture.thenApply(acquired -> {
            // lock acquired
            if (acquired) {
                if (leaseTime > 0) {
                    internalLockLeaseTime = unit.toMillis(leaseTime);
                } else {
                    scheduleExpirationRenewal(threadId);
                }
            }
            return acquired;
        });
        return new CompletableFutureWrapper<>(f);
    }

<<<<<<< HEAD
    /**
     * Tries to acquire lock and returns remaining time to live of this lock instance.
     * 尝试获取锁并返回此锁实例的剩余生存时间。
     *
     * @param waitTime  - wait time
     *                  等待时间
     * @param leaseTime - lease time
     *                  租约时间
     * @param unit      - time unit
     *                  时间单位
     * @param threadId  - id of thread
     *                  线程ID
     * @return remaining time to live of this lock instance or null if lock not acquired
     * 此锁实例的剩余生存时间，如果未获取锁，则为null
     * 首先根据leaseTime的值选择合适的锁超时时间，然后调用tryLockInnerAsync方法尝试获取锁。
     * 如果获取锁成功，它会根据leaseTime的值更新锁的租约时间或者启动一个定时任务来定期续租锁。
     * 如果获取锁失败，它会返回null。
     */
    private <T> RFuture<Long> tryAcquireAsync(long waitTime, long leaseTime, TimeUnit unit, long threadId) {
=======
    private RFuture<Long> tryAcquireAsync(long waitTime, long leaseTime, TimeUnit unit, long threadId) {
>>>>>>> ebaf2f1d
        RFuture<Long> ttlRemainingFuture;
        if (leaseTime > 0) {
            // 如果leaseTime大于0，则使用传入的leaseTime，使用tryLockInnerAsync方法用于尝试获取锁
            ttlRemainingFuture = tryLockInnerAsync(waitTime, leaseTime, unit, threadId, RedisCommands.EVAL_LONG);
        } else {
            // 如果leaseTime小于等于0，则使用默认的锁租约时间internalLockLeaseTime
            ttlRemainingFuture = tryLockInnerAsync(waitTime, internalLockLeaseTime,
                    TimeUnit.MILLISECONDS, threadId, RedisCommands.EVAL_LONG);
        }
        // handleNoSync方法用于处理异步获取锁的结果
        CompletionStage<Long> s = handleNoSync(threadId, ttlRemainingFuture);
        ttlRemainingFuture = new CompletableFutureWrapper<>(s);
        // 如果获取锁成功，则根据leaseTime的值更新锁的租约时间或者启动一个定时任务来定期续租锁
        CompletionStage<Long> f = ttlRemainingFuture.thenApply(ttlRemaining -> {
            // lock acquired
            if (ttlRemaining == null) {
                if (leaseTime > 0) {
                    internalLockLeaseTime = unit.toMillis(leaseTime);
                } else {
                    scheduleExpirationRenewal(threadId);
                }
            }
            return ttlRemaining;
        });
        return new CompletableFutureWrapper<>(f);
    }

    @Override
    public boolean tryLock() {
        return get(tryLockAsync());
    }

    <T> RFuture<T> tryLockInnerAsync(long waitTime, long leaseTime, TimeUnit unit, long threadId, RedisStrictCommand<T> command) {
<<<<<<< HEAD
        /*
            使用 evalWriteAsync 方法执行 Redis 命令，尝试获取锁。
            如果锁不存在或者当前线程已经持有锁，则增加锁的计数器并设置锁的过期时间，然后返回 null。否则返回锁的剩余过期时间。
            if ((redis.call('exists', KEYS[1]) == 0) or (redis.call('hexists', KEYS[1], ARGV[2]) == 1)) then
                redis.call('hincrby', KEYS[1], ARGV[2], 1);
                redis.call('pexpire', KEYS[1], ARGV[1]);
                return nil;
            end;
            return redis.call('pttl', KEYS[1]);
            其中 KEYS[1] 是锁的名称，ARGV[1] 是锁的过期时间，ARGV[2] 是当前线程的 ID。
         */
        return evalWriteAsync(getRawName(), LongCodec.INSTANCE, command,
=======
        return commandExecutor.syncedEval(getRawName(), LongCodec.INSTANCE, command,
>>>>>>> ebaf2f1d
                "if ((redis.call('exists', KEYS[1]) == 0) " +
                        "or (redis.call('hexists', KEYS[1], ARGV[2]) == 1)) then " +
                        "redis.call('hincrby', KEYS[1], ARGV[2], 1); " +
                        "redis.call('pexpire', KEYS[1], ARGV[1]); " +
                        "return nil; " +
                        "end; " +
                        "return redis.call('pttl', KEYS[1]);",
                Collections.singletonList(getRawName()), unit.toMillis(leaseTime), getLockName(threadId));
    }

    @Override
    public boolean tryLock(long waitTime, long leaseTime, TimeUnit unit) throws InterruptedException {
        long time = unit.toMillis(waitTime);
        long current = System.currentTimeMillis();
        long threadId = Thread.currentThread().getId();
        Long ttl = tryAcquire(waitTime, leaseTime, unit, threadId);
        // lock acquired
        if (ttl == null) {
            return true;
        }

        time -= System.currentTimeMillis() - current;
        if (time <= 0) {
            acquireFailed(waitTime, unit, threadId);
            return false;
        }

        current = System.currentTimeMillis();
        // 订阅分布式锁, 解锁时进行通知
        CompletableFuture<RedissonLockEntry> subscribeFuture = subscribe(threadId);
        try {
            subscribeFuture.get(time, TimeUnit.MILLISECONDS);
        } catch (TimeoutException e) {
            if (!subscribeFuture.completeExceptionally(new RedisTimeoutException(
                    "Unable to acquire subscription lock after " + time + "ms. " +
                            "Try to increase 'subscriptionsPerConnection' and/or 'subscriptionConnectionPoolSize' parameters."))) {
                subscribeFuture.whenComplete((res, ex) -> {
                    if (ex == null) {
                        unsubscribe(res, threadId);
                    }
                });
            }
            acquireFailed(waitTime, unit, threadId);
            return false;
        } catch (ExecutionException e) {
            acquireFailed(waitTime, unit, threadId);
            return false;
        }

        try {
            time -= System.currentTimeMillis() - current;
            if (time <= 0) {
                acquireFailed(waitTime, unit, threadId);
                return false;
            }

            while (true) {
                long currentTime = System.currentTimeMillis();
                ttl = tryAcquire(waitTime, leaseTime, unit, threadId);
                // lock acquired
                if (ttl == null) {
                    return true;
                }

                time -= System.currentTimeMillis() - currentTime;
                if (time <= 0) {
                    acquireFailed(waitTime, unit, threadId);
                    return false;
                }

                // waiting for message
                currentTime = System.currentTimeMillis();
                if (ttl >= 0 && ttl < time) {
                    commandExecutor.getNow(subscribeFuture).getLatch().tryAcquire(ttl, TimeUnit.MILLISECONDS);
                } else {
                    commandExecutor.getNow(subscribeFuture).getLatch().tryAcquire(time, TimeUnit.MILLISECONDS);
                }

                time -= System.currentTimeMillis() - currentTime;
                if (time <= 0) {
                    acquireFailed(waitTime, unit, threadId);
                    return false;
                }
            }
        } finally {
            unsubscribe(commandExecutor.getNow(subscribeFuture), threadId);
        }
//        return get(tryLockAsync(waitTime, leaseTime, unit));
    }

    /**
     * 通过线程标识符去订阅锁的消息
     */
    protected CompletableFuture<RedissonLockEntry> subscribe(long threadId) {
        // subscribe to channel
        return pubSub.subscribe(getEntryName(), getChannelName());
    }

    protected void unsubscribe(RedissonLockEntry entry, long threadId) {
        pubSub.unsubscribe(entry, getEntryName(), getChannelName());
    }

    @Override
    public boolean tryLock(long waitTime, TimeUnit unit) throws InterruptedException {
        return tryLock(waitTime, -1, unit);
    }

    @Override
    protected void cancelExpirationRenewal(Long threadId) {
        super.cancelExpirationRenewal(threadId);
        this.internalLockLeaseTime = getServiceManager().getCfg().getLockWatchdogTimeout();
    }

    @Override
    public RFuture<Boolean> forceUnlockAsync() {
        cancelExpirationRenewal(null);
        return commandExecutor.syncedEvalWithRetry(getRawName(), LongCodec.INSTANCE, RedisCommands.EVAL_BOOLEAN,
                "if (redis.call('del', KEYS[1]) == 1) then "
                        + "redis.call(ARGV[2], KEYS[2], ARGV[1]); "
                        + "return 1 "
                        + "else "
                        + "return 0 "
<<<<<<< HEAD
                        + "end",
                Arrays.asList(getRawName(), getChannelName()), LockPubSub.UNLOCK_MESSAGE);
=======
                    + "end",
                Arrays.asList(getRawName(), getChannelName()), LockPubSub.UNLOCK_MESSAGE, getSubscribeService().getPublishCommand());
>>>>>>> ebaf2f1d
    }


    protected RFuture<Boolean> unlockInnerAsync(long threadId) {
        return evalWriteAsync(getRawName(), LongCodec.INSTANCE, RedisCommands.EVAL_BOOLEAN,
                "if (redis.call('hexists', KEYS[1], ARGV[3]) == 0) then " +
                        "return nil;" +
                        "end; " +
                        "local counter = redis.call('hincrby', KEYS[1], ARGV[3], -1); " +
                        "if (counter > 0) then " +
                        "redis.call('pexpire', KEYS[1], ARGV[2]); " +
                        "return 0; " +
                        "else " +
                        "redis.call('del', KEYS[1]); " +
                        "redis.call(ARGV[4], KEYS[2], ARGV[1]); " +
                        "return 1; " +
<<<<<<< HEAD
                        "end; " +
                        "return nil;",
                Arrays.asList(getRawName(), getChannelName()), LockPubSub.UNLOCK_MESSAGE, internalLockLeaseTime, getLockName(threadId));
=======
                    "end; " +
                    "return nil;",
                Arrays.asList(getRawName(), getChannelName()),
                LockPubSub.UNLOCK_MESSAGE, internalLockLeaseTime, getLockName(threadId), getSubscribeService().getPublishCommand());
>>>>>>> ebaf2f1d
    }

    @Override
    public RFuture<Void> lockAsync(long leaseTime, TimeUnit unit, long currentThreadId) {
        CompletableFuture<Void> result = new CompletableFuture<>();
        RFuture<Long> ttlFuture = tryAcquireAsync0(-1, leaseTime, unit, currentThreadId);
        ttlFuture.whenComplete((ttl, e) -> {
            if (e != null) {
                result.completeExceptionally(e);
                return;
            }

            // lock acquired
            if (ttl == null) {
                if (!result.complete(null)) {
                    unlockAsync(currentThreadId);
                }
                return;
            }

            CompletableFuture<RedissonLockEntry> subscribeFuture = subscribe(currentThreadId);
            pubSub.timeout(subscribeFuture);
            subscribeFuture.whenComplete((res, ex) -> {
                if (ex != null) {
                    result.completeExceptionally(ex);
                    return;
                }

                lockAsync(leaseTime, unit, res, result, currentThreadId);
            });
        });

        return new CompletableFutureWrapper<>(result);
    }

    private void lockAsync(long leaseTime, TimeUnit unit,
                           RedissonLockEntry entry, CompletableFuture<Void> result, long currentThreadId) {
        RFuture<Long> ttlFuture = tryAcquireAsync0(-1, leaseTime, unit, currentThreadId);
        ttlFuture.whenComplete((ttl, e) -> {
            if (e != null) {
                unsubscribe(entry, currentThreadId);
                result.completeExceptionally(e);
                return;
            }

            // lock acquired
            if (ttl == null) {
                unsubscribe(entry, currentThreadId);
                if (!result.complete(null)) {
                    unlockAsync(currentThreadId);
                }
                return;
            }

            if (entry.getLatch().tryAcquire()) {
                lockAsync(leaseTime, unit, entry, result, currentThreadId);
            } else {
                // waiting for message
                AtomicReference<Timeout> futureRef = new AtomicReference<>();
                Runnable listener = () -> {
                    if (futureRef.get() != null) {
                        futureRef.get().cancel();
                    }
                    lockAsync(leaseTime, unit, entry, result, currentThreadId);
                };

                entry.addListener(listener);

                if (ttl >= 0) {
                    Timeout scheduledFuture = getServiceManager().newTimeout(timeout -> {
                        if (entry.removeListener(listener)) {
                            lockAsync(leaseTime, unit, entry, result, currentThreadId);
                        }
                    }, ttl, TimeUnit.MILLISECONDS);
                    futureRef.set(scheduledFuture);
                }
            }
        });
    }

    @Override
    public RFuture<Boolean> tryLockAsync(long threadId) {
        return getServiceManager().execute(() -> tryAcquireOnceAsync(-1, -1, null, threadId));
    }

    @Override
    public RFuture<Boolean> tryLockAsync(long waitTime, long leaseTime, TimeUnit unit,
                                         long currentThreadId) {
        CompletableFuture<Boolean> result = new CompletableFuture<>();

        AtomicLong time = new AtomicLong(unit.toMillis(waitTime));
        long currentTime = System.currentTimeMillis();
        RFuture<Long> ttlFuture = tryAcquireAsync0(waitTime, leaseTime, unit, currentThreadId);
        ttlFuture.whenComplete((ttl, e) -> {
            if (e != null) {
                result.completeExceptionally(e);
                return;
            }

            // lock acquired
            if (ttl == null) {
                if (!result.complete(true)) {
                    unlockAsync(currentThreadId);
                }
                return;
            }

            long el = System.currentTimeMillis() - currentTime;
            time.addAndGet(-el);

            if (time.get() <= 0) {
                trySuccessFalse(currentThreadId, result);
                return;
            }

            long current = System.currentTimeMillis();
            AtomicReference<Timeout> futureRef = new AtomicReference<>();
            CompletableFuture<RedissonLockEntry> subscribeFuture = subscribe(currentThreadId);
            pubSub.timeout(subscribeFuture, time.get());
            subscribeFuture.whenComplete((r, ex) -> {
                if (ex != null) {
                    result.completeExceptionally(ex);
                    return;
                }

                if (futureRef.get() != null) {
                    futureRef.get().cancel();
                }

                long elapsed = System.currentTimeMillis() - current;
                time.addAndGet(-elapsed);

                tryLockAsync(time, waitTime, leaseTime, unit, r, result, currentThreadId);
            });
            if (!subscribeFuture.isDone()) {
                Timeout scheduledFuture = getServiceManager().newTimeout(timeout -> {
                    if (!subscribeFuture.isDone()) {
                        subscribeFuture.cancel(false);
                        trySuccessFalse(currentThreadId, result);
                    }
                }, time.get(), TimeUnit.MILLISECONDS);
                futureRef.set(scheduledFuture);
            }
        });


        return new CompletableFutureWrapper<>(result);
    }

    private void tryLockAsync(AtomicLong time, long waitTime, long leaseTime, TimeUnit unit,
                              RedissonLockEntry entry, CompletableFuture<Boolean> result, long currentThreadId) {
        if (result.isDone()) {
            unsubscribe(entry, currentThreadId);
            return;
        }

        if (time.get() <= 0) {
            unsubscribe(entry, currentThreadId);
            trySuccessFalse(currentThreadId, result);
            return;
        }

        long curr = System.currentTimeMillis();
        RFuture<Long> ttlFuture = tryAcquireAsync0(waitTime, leaseTime, unit, currentThreadId);
        ttlFuture.whenComplete((ttl, e) -> {
            if (e != null) {
                unsubscribe(entry, currentThreadId);
                result.completeExceptionally(e);
                return;
            }

            // lock acquired
            if (ttl == null) {
                unsubscribe(entry, currentThreadId);
                if (!result.complete(true)) {
                    unlockAsync(currentThreadId);
                }
                return;
            }

            long el = System.currentTimeMillis() - curr;
            time.addAndGet(-el);

            if (time.get() <= 0) {
                unsubscribe(entry, currentThreadId);
                trySuccessFalse(currentThreadId, result);
                return;
            }

            // waiting for message
            long current = System.currentTimeMillis();
            if (entry.getLatch().tryAcquire()) {
                tryLockAsync(time, waitTime, leaseTime, unit, entry, result, currentThreadId);
            } else {
                AtomicBoolean executed = new AtomicBoolean();
                AtomicReference<Timeout> futureRef = new AtomicReference<>();
                Runnable listener = () -> {
                    executed.set(true);
                    if (futureRef.get() != null) {
                        futureRef.get().cancel();
                    }

                    long elapsed = System.currentTimeMillis() - current;
                    time.addAndGet(-elapsed);

                    tryLockAsync(time, waitTime, leaseTime, unit, entry, result, currentThreadId);
                };
                entry.addListener(listener);

                long t = time.get();
                if (ttl >= 0 && ttl < time.get()) {
                    t = ttl;
                }
                if (!executed.get()) {
                    Timeout scheduledFuture = commandExecutor.getServiceManager().newTimeout(timeout -> {
                        if (entry.removeListener(listener)) {
                            long elapsed = System.currentTimeMillis() - current;
                            time.addAndGet(-elapsed);

<<<<<<< HEAD
                            tryLockAsync(time, waitTime, leaseTime, unit, entry, result, currentThreadId);
                        }
                    }, t, TimeUnit.MILLISECONDS);
                    futureRef.set(scheduledFuture);
=======
                    long t = time.get();
                    if (ttl >= 0 && ttl < time.get()) {
                        t = ttl;
                    }
                    if (!executed.get()) {
                        Timeout scheduledFuture = getServiceManager().newTimeout(timeout -> {
                            if (entry.removeListener(listener)) {
                                long elapsed = System.currentTimeMillis() - current;
                                time.addAndGet(-elapsed);

                                tryLockAsync(time, waitTime, leaseTime, unit, entry, result, currentThreadId);
                            }
                        }, t, TimeUnit.MILLISECONDS);
                        futureRef.set(scheduledFuture);
                    }
>>>>>>> ebaf2f1d
                }
            }
        });
    }


}<|MERGE_RESOLUTION|>--- conflicted
+++ resolved
@@ -1,12 +1,12 @@
 /**
  * Copyright (c) 2013-2022 Nikita Koksharov
- * <p>
+ *
  * Licensed under the Apache License, Version 2.0 (the "License");
  * you may not use this file except in compliance with the License.
  * You may obtain a copy of the License at
- * <p>
- * http://www.apache.org/licenses/LICENSE-2.0
- * <p>
+ *
+ *    http://www.apache.org/licenses/LICENSE-2.0
+ *
  * Unless required by applicable law or agreed to in writing, software
  * distributed under the License is distributed on an "AS IS" BASIS,
  * WITHOUT WARRANTIES OR CONDITIONS OF ANY KIND, either express or implied.
@@ -34,16 +34,13 @@
 
 /**
  * Distributed implementation of {@link java.util.concurrent.locks.Lock}
- * {@link java.util.concurrent.locks.Lock}的分布式实现
  * Implements reentrant lock.<br>
- * 实现可重入锁<br>
  * Lock will be removed automatically if client disconnects.
- * 如果客户端断开连接，锁定将自动删除。
  * <p>
  * Implements a <b>non-fair</b> locking so doesn't guarantees an acquire order.
- * 实现<b>非公平<b>锁定，因此不能保证获得订单。
  *
  * @author Nikita Koksharov
+ *
  */
 public class RedissonLock extends RedissonBaseLock {
 
@@ -53,12 +50,6 @@
 
     final CommandAsyncExecutor commandExecutor;
 
-    /**
-     * Create a new instance of RedissonLock object for the given name.
-     *
-     * @param commandExecutor
-     * @param name            名称
-     */
     public RedissonLock(CommandAsyncExecutor commandExecutor, String name) {
         super(commandExecutor, name);
         this.commandExecutor = commandExecutor;
@@ -66,9 +57,6 @@
         this.pubSub = commandExecutor.getConnectionManager().getSubscribeService().getLockPubSub();
     }
 
-    /**
-     * ChannelName
-     */
     String getChannelName() {
         return prefixName("redisson_lock__channel", getRawName());
     }
@@ -76,7 +64,6 @@
     @Override
     public void lock() {
         try {
-            // 尝试获取锁，等待时间为 -1，租约时间为 null，不可中断
             lock(-1, null, false);
         } catch (InterruptedException e) {
             throw new IllegalStateException();
@@ -86,7 +73,6 @@
     @Override
     public void lock(long leaseTime, TimeUnit unit) {
         try {
-            // 尝试获取锁，等待时间为 leaseTime，租约时间为 unit，不可中断
             lock(leaseTime, unit, false);
         } catch (InterruptedException e) {
             throw new IllegalStateException();
@@ -96,33 +82,26 @@
 
     @Override
     public void lockInterruptibly() throws InterruptedException {
-        // 尝试获取锁，等待时间为 -1，租约时间为 null，可中断
         lock(-1, null, true);
     }
 
     @Override
     public void lockInterruptibly(long leaseTime, TimeUnit unit) throws InterruptedException {
-        // 尝试获取锁，等待时间为 leaseTime，租约时间为 unit，可中断
         lock(leaseTime, unit, true);
     }
 
     private void lock(long leaseTime, TimeUnit unit, boolean interruptibly) throws InterruptedException {
-        // 获取当前线程的 id = 标识符 / Get the ID of the current thread
         long threadId = Thread.currentThread().getId();
-        // 尝试获取锁 / Attempt to acquire the lock
         Long ttl = tryAcquire(-1, leaseTime, unit, threadId);
-        // lock acquired 锁获取成功 / If the lock is acquired successfully, return
+        // lock acquired
         if (ttl == null) {
             return;
         }
-        // waiting for message 订阅锁的通道并等待指示锁已释放的消息 / Subscribe to the lock's channel and wait for a message indicating that the lock has been released
+
         CompletableFuture<RedissonLockEntry> future = subscribe(threadId);
-        // 等待订阅成功，设置超时时间，以确保在等待锁时不会无限期地阻塞。具体来说，它会将 future 作为参数传递给 timeout 方法，该方法将在一定时间后取消订阅 future。这样，如果在等待锁时发生超时，future 将被取消订阅，从而使线程能够继续执行。
         pubSub.timeout(future);
-        // 获取订阅成功的结果 / Get the result of the subscription
         RedissonLockEntry entry;
         if (interruptibly) {
-            // 如果是可中断的，获取中断的 future
             entry = commandExecutor.getInterrupted(future);
         } else {
             entry = commandExecutor.get(future);
@@ -130,18 +109,15 @@
 
         try {
             while (true) {
-                // 尝试获取锁 / Attempt to acquire the lock
                 ttl = tryAcquire(-1, leaseTime, unit, threadId);
-                // lock acquired 如果锁获取成功，直接跳出循环 / If the lock is acquired successfully, break the loop
+                // lock acquired
                 if (ttl == null) {
                     break;
                 }
 
-                // waiting for message 等待锁释放的消息
+                // waiting for message
                 if (ttl >= 0) {
                     try {
-                        // 尝试获取 permit，Semaphore 的 tryAcquire 方法是尝试获取一个许可证，如果当前有可用的许可证，则获取许可证并返回 true，否则返回 false。
-                        // 如果 tryAcquire 方法返回 false，则可以使用 acquire 方法等待许可证变为可用。
                         entry.getLatch().tryAcquire(ttl, TimeUnit.MILLISECONDS);
                     } catch (InterruptedException e) {
                         if (interruptibly) {
@@ -151,48 +127,24 @@
                     }
                 } else {
                     if (interruptibly) {
-                        // 获取 permit
                         entry.getLatch().acquire();
                     } else {
-                        // blocking until one is available
                         entry.getLatch().acquireUninterruptibly();
                     }
                 }
             }
         } finally {
-            // 等待都超时了，直接取消订阅锁的 channel / If all the waiting times are over, cancel the subscription to the channel
             unsubscribe(entry, threadId);
         }
 //        get(lockAsync(leaseTime, unit));
     }
-
-    /***
-     * 尝试获取锁
-     * @param waitTime 等待锁变为可用的最长时间。如果在此时间内锁不可用，则该方法将返回 null。
-     * @param leaseTime 锁将被持有的时间。如果 leaseTime 大于 0，则在 leaseTime 经过后，锁将自动释放。如果 leaseTime 小于或等于 0，则锁将一直保持，直到显式释放。
-     * @param unit waitTime 和 leaseTime 的时间单位。
-     * @param threadId 尝试获取锁的线程的 ID。
-     * @return 返回一个 Long 值，表示锁释放剩余的时间，如果成功获取锁，则返回 null。
-     */
+    
     private Long tryAcquire(long waitTime, long leaseTime, TimeUnit unit, long threadId) {
         return get(tryAcquireAsync0(waitTime, leaseTime, unit, threadId));
     }
 
-    /***
-     * 异步尝试获取锁
-     * @param waitTime 等待锁变为可用的最长时间。如果在此时间内锁不可用，则该方法将返回 null。
-     * @param leaseTime 锁将被持有的时间。如果 leaseTime 大于 0，则在 leaseTime 经过后，锁将自动释放。如果 leaseTime 小于或等于 0，则锁将一直保持，直到显式释放。
-     * @param unit waitTime 和 leaseTime 的时间单位。
-     * @param threadId 尝试获取锁的线程的 ID。
-     * @return 返回一个 RFuture<Long> 对象
-     */
     private RFuture<Long> tryAcquireAsync0(long waitTime, long leaseTime, TimeUnit unit, long threadId) {
-<<<<<<< HEAD
-        /*tryAcquireAsync0 is a helper method that executes tryAcquireAsync asynchronously.*/
-        return execute(() -> tryAcquireAsync(waitTime, leaseTime, unit, threadId));
-=======
         return getServiceManager().execute(() -> tryAcquireAsync(waitTime, leaseTime, unit, threadId));
->>>>>>> ebaf2f1d
     }
 
     private RFuture<Boolean> tryAcquireOnceAsync(long waitTime, long leaseTime, TimeUnit unit, long threadId) {
@@ -220,42 +172,17 @@
         return new CompletableFutureWrapper<>(f);
     }
 
-<<<<<<< HEAD
-    /**
-     * Tries to acquire lock and returns remaining time to live of this lock instance.
-     * 尝试获取锁并返回此锁实例的剩余生存时间。
-     *
-     * @param waitTime  - wait time
-     *                  等待时间
-     * @param leaseTime - lease time
-     *                  租约时间
-     * @param unit      - time unit
-     *                  时间单位
-     * @param threadId  - id of thread
-     *                  线程ID
-     * @return remaining time to live of this lock instance or null if lock not acquired
-     * 此锁实例的剩余生存时间，如果未获取锁，则为null
-     * 首先根据leaseTime的值选择合适的锁超时时间，然后调用tryLockInnerAsync方法尝试获取锁。
-     * 如果获取锁成功，它会根据leaseTime的值更新锁的租约时间或者启动一个定时任务来定期续租锁。
-     * 如果获取锁失败，它会返回null。
-     */
-    private <T> RFuture<Long> tryAcquireAsync(long waitTime, long leaseTime, TimeUnit unit, long threadId) {
-=======
     private RFuture<Long> tryAcquireAsync(long waitTime, long leaseTime, TimeUnit unit, long threadId) {
->>>>>>> ebaf2f1d
         RFuture<Long> ttlRemainingFuture;
         if (leaseTime > 0) {
-            // 如果leaseTime大于0，则使用传入的leaseTime，使用tryLockInnerAsync方法用于尝试获取锁
             ttlRemainingFuture = tryLockInnerAsync(waitTime, leaseTime, unit, threadId, RedisCommands.EVAL_LONG);
         } else {
-            // 如果leaseTime小于等于0，则使用默认的锁租约时间internalLockLeaseTime
             ttlRemainingFuture = tryLockInnerAsync(waitTime, internalLockLeaseTime,
                     TimeUnit.MILLISECONDS, threadId, RedisCommands.EVAL_LONG);
         }
-        // handleNoSync方法用于处理异步获取锁的结果
         CompletionStage<Long> s = handleNoSync(threadId, ttlRemainingFuture);
         ttlRemainingFuture = new CompletableFutureWrapper<>(s);
-        // 如果获取锁成功，则根据leaseTime的值更新锁的租约时间或者启动一个定时任务来定期续租锁
+
         CompletionStage<Long> f = ttlRemainingFuture.thenApply(ttlRemaining -> {
             // lock acquired
             if (ttlRemaining == null) {
@@ -276,29 +203,14 @@
     }
 
     <T> RFuture<T> tryLockInnerAsync(long waitTime, long leaseTime, TimeUnit unit, long threadId, RedisStrictCommand<T> command) {
-<<<<<<< HEAD
-        /*
-            使用 evalWriteAsync 方法执行 Redis 命令，尝试获取锁。
-            如果锁不存在或者当前线程已经持有锁，则增加锁的计数器并设置锁的过期时间，然后返回 null。否则返回锁的剩余过期时间。
-            if ((redis.call('exists', KEYS[1]) == 0) or (redis.call('hexists', KEYS[1], ARGV[2]) == 1)) then
-                redis.call('hincrby', KEYS[1], ARGV[2], 1);
-                redis.call('pexpire', KEYS[1], ARGV[1]);
-                return nil;
-            end;
-            return redis.call('pttl', KEYS[1]);
-            其中 KEYS[1] 是锁的名称，ARGV[1] 是锁的过期时间，ARGV[2] 是当前线程的 ID。
-         */
-        return evalWriteAsync(getRawName(), LongCodec.INSTANCE, command,
-=======
         return commandExecutor.syncedEval(getRawName(), LongCodec.INSTANCE, command,
->>>>>>> ebaf2f1d
                 "if ((redis.call('exists', KEYS[1]) == 0) " +
-                        "or (redis.call('hexists', KEYS[1], ARGV[2]) == 1)) then " +
+                            "or (redis.call('hexists', KEYS[1], ARGV[2]) == 1)) then " +
                         "redis.call('hincrby', KEYS[1], ARGV[2], 1); " +
                         "redis.call('pexpire', KEYS[1], ARGV[1]); " +
                         "return nil; " +
-                        "end; " +
-                        "return redis.call('pttl', KEYS[1]);",
+                    "end; " +
+                    "return redis.call('pttl', KEYS[1]);",
                 Collections.singletonList(getRawName()), unit.toMillis(leaseTime), getLockName(threadId));
     }
 
@@ -312,15 +224,14 @@
         if (ttl == null) {
             return true;
         }
-
+        
         time -= System.currentTimeMillis() - current;
         if (time <= 0) {
             acquireFailed(waitTime, unit, threadId);
             return false;
         }
-
+        
         current = System.currentTimeMillis();
-        // 订阅分布式锁, 解锁时进行通知
         CompletableFuture<RedissonLockEntry> subscribeFuture = subscribe(threadId);
         try {
             subscribeFuture.get(time, TimeUnit.MILLISECONDS);
@@ -347,7 +258,7 @@
                 acquireFailed(waitTime, unit, threadId);
                 return false;
             }
-
+        
             while (true) {
                 long currentTime = System.currentTimeMillis();
                 ttl = tryAcquire(waitTime, leaseTime, unit, threadId);
@@ -382,11 +293,7 @@
 //        return get(tryLockAsync(waitTime, leaseTime, unit));
     }
 
-    /**
-     * 通过线程标识符去订阅锁的消息
-     */
     protected CompletableFuture<RedissonLockEntry> subscribe(long threadId) {
-        // subscribe to channel
         return pubSub.subscribe(getEntryName(), getChannelName());
     }
 
@@ -412,41 +319,31 @@
                 "if (redis.call('del', KEYS[1]) == 1) then "
                         + "redis.call(ARGV[2], KEYS[2], ARGV[1]); "
                         + "return 1 "
-                        + "else "
+                    + "else "
                         + "return 0 "
-<<<<<<< HEAD
-                        + "end",
-                Arrays.asList(getRawName(), getChannelName()), LockPubSub.UNLOCK_MESSAGE);
-=======
                     + "end",
                 Arrays.asList(getRawName(), getChannelName()), LockPubSub.UNLOCK_MESSAGE, getSubscribeService().getPublishCommand());
->>>>>>> ebaf2f1d
-    }
+    }
+
 
 
     protected RFuture<Boolean> unlockInnerAsync(long threadId) {
         return evalWriteAsync(getRawName(), LongCodec.INSTANCE, RedisCommands.EVAL_BOOLEAN,
-                "if (redis.call('hexists', KEYS[1], ARGV[3]) == 0) then " +
+              "if (redis.call('hexists', KEYS[1], ARGV[3]) == 0) then " +
                         "return nil;" +
-                        "end; " +
-                        "local counter = redis.call('hincrby', KEYS[1], ARGV[3], -1); " +
-                        "if (counter > 0) then " +
+                    "end; " +
+                    "local counter = redis.call('hincrby', KEYS[1], ARGV[3], -1); " +
+                    "if (counter > 0) then " +
                         "redis.call('pexpire', KEYS[1], ARGV[2]); " +
                         "return 0; " +
-                        "else " +
+                    "else " +
                         "redis.call('del', KEYS[1]); " +
                         "redis.call(ARGV[4], KEYS[2], ARGV[1]); " +
                         "return 1; " +
-<<<<<<< HEAD
-                        "end; " +
-                        "return nil;",
-                Arrays.asList(getRawName(), getChannelName()), LockPubSub.UNLOCK_MESSAGE, internalLockLeaseTime, getLockName(threadId));
-=======
                     "end; " +
                     "return nil;",
                 Arrays.asList(getRawName(), getChannelName()),
                 LockPubSub.UNLOCK_MESSAGE, internalLockLeaseTime, getLockName(threadId), getSubscribeService().getPublishCommand());
->>>>>>> ebaf2f1d
     }
 
     @Override
@@ -534,7 +431,7 @@
 
     @Override
     public RFuture<Boolean> tryLockAsync(long waitTime, long leaseTime, TimeUnit unit,
-                                         long currentThreadId) {
+            long currentThreadId) {
         CompletableFuture<Boolean> result = new CompletableFuture<>();
 
         AtomicLong time = new AtomicLong(unit.toMillis(waitTime));
@@ -556,12 +453,12 @@
 
             long el = System.currentTimeMillis() - currentTime;
             time.addAndGet(-el);
-
+            
             if (time.get() <= 0) {
                 trySuccessFalse(currentThreadId, result);
                 return;
             }
-
+            
             long current = System.currentTimeMillis();
             AtomicReference<Timeout> futureRef = new AtomicReference<>();
             CompletableFuture<RedissonLockEntry> subscribeFuture = subscribe(currentThreadId);
@@ -578,7 +475,7 @@
 
                 long elapsed = System.currentTimeMillis() - current;
                 time.addAndGet(-elapsed);
-
+                
                 tryLockAsync(time, waitTime, leaseTime, unit, r, result, currentThreadId);
             });
             if (!subscribeFuture.isDone()) {
@@ -602,76 +499,60 @@
             unsubscribe(entry, currentThreadId);
             return;
         }
-
+        
         if (time.get() <= 0) {
             unsubscribe(entry, currentThreadId);
             trySuccessFalse(currentThreadId, result);
             return;
         }
-
+        
         long curr = System.currentTimeMillis();
         RFuture<Long> ttlFuture = tryAcquireAsync0(waitTime, leaseTime, unit, currentThreadId);
         ttlFuture.whenComplete((ttl, e) -> {
-            if (e != null) {
-                unsubscribe(entry, currentThreadId);
-                result.completeExceptionally(e);
-                return;
-            }
-
-            // lock acquired
-            if (ttl == null) {
-                unsubscribe(entry, currentThreadId);
-                if (!result.complete(true)) {
-                    unlockAsync(currentThreadId);
-                }
-                return;
-            }
-
-            long el = System.currentTimeMillis() - curr;
-            time.addAndGet(-el);
-
-            if (time.get() <= 0) {
-                unsubscribe(entry, currentThreadId);
-                trySuccessFalse(currentThreadId, result);
-                return;
-            }
-
-            // waiting for message
-            long current = System.currentTimeMillis();
-            if (entry.getLatch().tryAcquire()) {
-                tryLockAsync(time, waitTime, leaseTime, unit, entry, result, currentThreadId);
-            } else {
-                AtomicBoolean executed = new AtomicBoolean();
-                AtomicReference<Timeout> futureRef = new AtomicReference<>();
-                Runnable listener = () -> {
-                    executed.set(true);
-                    if (futureRef.get() != null) {
-                        futureRef.get().cancel();
-                    }
-
-                    long elapsed = System.currentTimeMillis() - current;
-                    time.addAndGet(-elapsed);
-
+                if (e != null) {
+                    unsubscribe(entry, currentThreadId);
+                    result.completeExceptionally(e);
+                    return;
+                }
+
+                // lock acquired
+                if (ttl == null) {
+                    unsubscribe(entry, currentThreadId);
+                    if (!result.complete(true)) {
+                        unlockAsync(currentThreadId);
+                    }
+                    return;
+                }
+                
+                long el = System.currentTimeMillis() - curr;
+                time.addAndGet(-el);
+                
+                if (time.get() <= 0) {
+                    unsubscribe(entry, currentThreadId);
+                    trySuccessFalse(currentThreadId, result);
+                    return;
+                }
+
+                // waiting for message
+                long current = System.currentTimeMillis();
+                if (entry.getLatch().tryAcquire()) {
                     tryLockAsync(time, waitTime, leaseTime, unit, entry, result, currentThreadId);
-                };
-                entry.addListener(listener);
-
-                long t = time.get();
-                if (ttl >= 0 && ttl < time.get()) {
-                    t = ttl;
-                }
-                if (!executed.get()) {
-                    Timeout scheduledFuture = commandExecutor.getServiceManager().newTimeout(timeout -> {
-                        if (entry.removeListener(listener)) {
-                            long elapsed = System.currentTimeMillis() - current;
-                            time.addAndGet(-elapsed);
-
-<<<<<<< HEAD
-                            tryLockAsync(time, waitTime, leaseTime, unit, entry, result, currentThreadId);
+                } else {
+                    AtomicBoolean executed = new AtomicBoolean();
+                    AtomicReference<Timeout> futureRef = new AtomicReference<>();
+                    Runnable listener = () -> {
+                        executed.set(true);
+                        if (futureRef.get() != null) {
+                            futureRef.get().cancel();
                         }
-                    }, t, TimeUnit.MILLISECONDS);
-                    futureRef.set(scheduledFuture);
-=======
+
+                        long elapsed = System.currentTimeMillis() - current;
+                        time.addAndGet(-elapsed);
+                        
+                        tryLockAsync(time, waitTime, leaseTime, unit, entry, result, currentThreadId);
+                    };
+                    entry.addListener(listener);
+
                     long t = time.get();
                     if (ttl >= 0 && ttl < time.get()) {
                         t = ttl;
@@ -687,9 +568,7 @@
                         }, t, TimeUnit.MILLISECONDS);
                         futureRef.set(scheduledFuture);
                     }
->>>>>>> ebaf2f1d
-                }
-            }
+                }
         });
     }
 
